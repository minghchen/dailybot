#!/usr/bin/env python
# -*- coding: utf-8 -*-
"""
DailyBot - 微信信息整理AI助手
主程序入口
"""

import os
import sys
import json
import signal
import asyncio
import logging
from loguru import logger
from pathlib import Path

# 添加项目根目录到Python路径
sys.path.insert(0, os.path.dirname(os.path.abspath(__file__)))

from channel.channel_factory import ChannelFactory
from channel.channel import ReplyType, Context, Reply
from bot.message_handler import MessageHandler
from services.llm_service import LLMService
from services.note_manager import NoteManager
from services.rag_service import RAGService
from services.content_extractor import ContentExtractor
from services.agent_service import AgentService
from utils.config_loader import ConfigLoader


class InterceptHandler(logging.Handler):
    """
    将标准 logging 日志重定向到 Loguru。
    """
    def emit(self, record):
        try:
            level = logger.level(record.levelname).name
        except ValueError:
            level = record.levelno

        frame, depth = logging.currentframe(), 2
        while frame and frame.f_code.co_filename == logging.__file__:
            frame = frame.f_back
            depth += 1

        logger.opt(depth=depth, exception=record.exc_info).log(
            level, record.getMessage()
        )


class DailyBot:
    """主应用类"""
    
    def __init__(self):
        """初始化应用"""
        self.config = None
        self.channel = None
        self.message_handler = None
        self.llm_service = None
        self.note_manager = None
        self.rag_service = None
        self.agent_service = None
        self.content_extractor = None
        self.running = False
        
    def load_config(self):
        """加载配置文件"""
        config_path = Path(__file__).parent / "config" / "config.json"
        if not config_path.exists():
            logger.error(f"配置文件不存在: {config_path}")
            logger.info("请复制 config/config.example.json 为 config/config.json 并填写配置")
            sys.exit(1)
            
        try:
            # ConfigLoader.load 现在返回一个完整的配置对象
            self.config = ConfigLoader.load(config_path)
            logger.info("配置文件加载成功")
            
            # 验证笔记后端配置
            note_backend = self.config.get('note_backend', 'obsidian')
            if note_backend == 'google_docs':
                # 检查Google Docs配置
                google_config = self.config.get('google_docs', {})
                note_files = google_config.get('note_files', [])
                if not note_files:
                    logger.error("使用Google Docs后端时，请在config.json的'google_docs'中配置'note_files'")
                    sys.exit(1)
                
                # 检查每个文档是否都有ID
                for doc in note_files:
                    if not doc.get('document_id') or doc.get('document_id') == 'YOUR_DOC_ID':
                        logger.error(f"Google Docs中的笔记 '{doc.get('name', '未命名')}' 未配置有效的 document_id")
                        sys.exit(1)
                
                if not google_config.get('credentials_file') or not os.path.exists(google_config.get('credentials_file', '')):
                    logger.error("请配置有效的 Google 服务账号凭证文件")
                    sys.exit(1)
            
        except Exception as e:
            logger.error(f"配置文件加载失败: {e}")
            sys.exit(1)
    
    def init_services(self):
        """初始化各个服务"""
        try:
            # 检查并初始化LLM服务
            if 'openai' not in self.config:
                logger.error("配置文件中缺少 'openai' 配置项。")
                sys.exit(1)
            self.llm_service = LLMService(self.config['openai'])
            logger.info("LLM服务初始化成功")
            
            # 初始化笔记管理器
            self.note_manager = NoteManager(self.config)
            self.note_manager.set_llm_service(self.llm_service)
            logger.info("笔记管理器初始化成功")
            
            # 检查并初始化RAG服务
<<<<<<< HEAD
            if self.config['openai'].get('rag', {}).get('enabled'):
=======
            if self.config.get('rag', {}).get('enabled'):
>>>>>>> 9b8cc47d
                if 'rag' not in self.config:
                    logger.error("配置文件中缺少 'rag' 配置项。")
                    sys.exit(1)
                if self.config.get('note_backend') == 'google_docs':
                    logger.warning("Google Docs后端暂不支持RAG功能。")
                    self.rag_service = None
                else:
                    self.rag_service = RAGService(
                        self.config['rag'], self.llm_service, self.note_manager
                    )
                    logger.info("RAG服务初始化成功")
            else:
                self.rag_service = None

            # 新的服务初始化流程
            # 1. 初始化内容提取器
            self.content_extractor = ContentExtractor(
                config=self.config, llm_service=self.llm_service
            )
            logger.info("内容提取器初始化成功")

            # 2. 初始化Agent服务，并注入提取器
            self.agent_service = AgentService(
                config=self.config,
                llm_service=self.llm_service,
                content_extractor=self.content_extractor
            )
            logger.info("智能代理服务初始化成功")

            # 3. 将Agent服务注入回内容提取器，解决循环依赖
            self.content_extractor.set_agent_service(self.agent_service)

            # 4. 初始化消息处理器，并注入内容提取器
            if 'content_extraction' not in self.config:
                logger.error("配置文件中缺少 'content_extraction' 配置项。")
                sys.exit(1)
            self.message_handler = MessageHandler(
                config=self.config,
                llm_service=self.llm_service,
                note_manager=self.note_manager,
                content_extractor=self.content_extractor,
                rag_service=self.rag_service
            )
            logger.info("消息处理器初始化成功")
            
            # 检查并初始化Channel
            if 'channel_type' not in self.config:
                logger.error("配置文件中缺少 'channel_type' 配置项。")
                sys.exit(1)
            channel_type = self.config['channel_type']
            self.channel = ChannelFactory.create_channel(self.config)
            if not self.channel:
                logger.error(f"创建通道失败: {channel_type}")
                sys.exit(1)
            
            # 注册消息处理器
            self._register_handlers()
            logger.info("消息通道初始化成功")
            
        except Exception as e:
            logger.error(f"服务初始化失败: {e}", exc_info=True)
            sys.exit(1)
    
    def _register_handlers(self):
        """注册消息处理器到Channel"""
        # 处理文本消息
        async def handle_text(context: Context) -> Reply:
            return await self.message_handler.handle_text_message(context)
        
        # 处理分享消息
        async def handle_sharing(context: Context) -> Reply:
            return await self.message_handler.handle_sharing_message(context)
        
        # 注册处理器
        self.channel.register_handler("TEXT", handle_text)
        self.channel.register_handler("SHARING", handle_sharing)
    
    def signal_handler(self, sig, frame):
        """处理退出信号"""
        logger.info("收到退出信号，正在关闭...")
        self.running = False
        if self.channel:
            self.channel.shutdown()
        sys.exit(0)
    
    async def run(self):
        """运行应用"""
        # 设置信号处理
        signal.signal(signal.SIGINT, self.signal_handler)
        signal.signal(signal.SIGTERM, self.signal_handler)
        
        # 步骤 1: 首先，完整加载所有配置，包括环境变量
        self.load_config()
        
        # 步骤 2: 然后，使用加载好的配置来设置日志系统
        self._setup_logging()
        
        logger.info("="*50)
        logger.info("DailyBot - 微信信息整理AI助手")
        logger.info(f"笔记后端: {self.config.get('note_backend', 'obsidian')}")
        logger.info(f"消息通道: {self.config['channel_type']}")
        logger.info("="*50)
        
        # 步骤 3: 最后，用完整的配置初始化所有服务
        self.init_services()
        
        # 注入channel到message_handler
        self.message_handler.set_channel(self.channel)
        
        # 启动通道
        logger.info("正在启动消息通道...")
        self.running = True
        
        try:
            # 启动channel
            self.channel.startup()
            
            # 启动后处理已在白名单的群组的历史消息
            await self.message_handler.check_and_process_history_on_startup()
            
            # 保持运行
            while self.running:
                await asyncio.sleep(1)
                
        except KeyboardInterrupt:
            logger.info("用户中断运行")
        except Exception as e:
            logger.error(f"运行时错误: {e}", exc_info=True)
        finally:
            if self.channel:
                self.channel.shutdown()
            logger.info("程序退出")

    def _setup_logging(self):
        """配置Loguru日志系统"""
        logger.remove()
        logger.add(
            sys.stderr,
            level=self.config['system']['log_level'],
            format="<green>{time:YYYY-MM-DD HH:mm:ss}</green> | <level>{level: <8}</level> | <cyan>{name}</cyan>:<cyan>{function}</cyan>:<cyan>{line}</cyan> - <level>{message}</level>"
        )
        
        # 添加文件日志
        log_dir = Path(__file__).parent / "logs"
        log_dir.mkdir(exist_ok=True)
        logger.add(
            log_dir / "dailybot_{time}.log",
            rotation="1 day",
            retention="7 days",
            level=self.config['system']['log_level']
        )
        
        # 拦截标准logging，统一由loguru处理
        logging.basicConfig(handlers=[InterceptHandler()], level=0, force=True)
        logger.info("标准日志已重定向到Loguru")


def main():
    """主函数"""
    bot = DailyBot()
    
    # 使用asyncio运行
    try:
        asyncio.run(bot.run())
    except KeyboardInterrupt:
        pass


if __name__ == "__main__":
    main() <|MERGE_RESOLUTION|>--- conflicted
+++ resolved
@@ -116,11 +116,8 @@
             logger.info("笔记管理器初始化成功")
             
             # 检查并初始化RAG服务
-<<<<<<< HEAD
             if self.config['openai'].get('rag', {}).get('enabled'):
-=======
-            if self.config.get('rag', {}).get('enabled'):
->>>>>>> 9b8cc47d
+
                 if 'rag' not in self.config:
                     logger.error("配置文件中缺少 'rag' 配置项。")
                     sys.exit(1)
